from django.shortcuts import render
from django.http import JsonResponse, HttpResponse, Http404
from django.views.decorators.csrf import csrf_exempt
from azure.storage.blob import BlobServiceClient
from azure.core.exceptions import ResourceExistsError, AzureError, ResourceNotFoundError
import os
import logging
from django.conf import settings
from django.utils import timezone
<<<<<<< HEAD
=======
import time
import traceback
# Add translation service imports
>>>>>>> 2d5ed7f1
from services.translation_service import create_translation_service
from services.config import get_config
import json
import urllib.parse
import mimetypes
import uuid
from datetime import datetime
# User isolation imports
from .models import Document
from .user_utils import UserIsolationService, require_user_session

logger = logging.getLogger(__name__)

# Add translation service imports (optional for testing)
try:
    from services.translation_service import create_translation_service
    from services.config import get_config
    TRANSLATION_AVAILABLE = True
except ImportError:
    TRANSLATION_AVAILABLE = False
    logger.warning("Translation services not available - storage test will skip translation tests")

def debug_connection_string(connection_string):
    """Debug helper to safely log connection string issues without exposing sensitive data"""
    if not connection_string:
        logger.error("Connection string is None or empty")
        return False
    
    # Check for URL encoding issues
    if '%' in connection_string:
        logger.warning(f"Connection string contains URL encoding: {connection_string[:50]}...")
        # Try to decode it
        try:
            decoded = urllib.parse.unquote(connection_string)
            logger.info("Successfully decoded URL-encoded connection string")
            return decoded
        except Exception as e:
            logger.error(f"Failed to decode connection string: {e}")
            return False
    
    # Check for basic structure
    if 'DefaultEndpointsProtocol' not in connection_string:
        logger.error("Connection string doesn't contain DefaultEndpointsProtocol")
        return False
    
    if 'AccountName' not in connection_string:
        logger.error("Connection string doesn't contain AccountName")
        return False
        
    logger.info("Connection string appears to be properly formatted")
    return connection_string

def health_check(request):
    """
    Health check endpoint for monitoring and probes.
    Returns HTTP 200 if the application is healthy, 503 if unhealthy.
    """
    try:
        # Check database connectivity
        from django.db import connection
        with connection.cursor() as cursor:
            cursor.execute("SELECT 1")
        
        # Check Azure Storage connectivity (optional - only if configured)
        storage_healthy = True
        connection_string = os.getenv('AZURE_STORAGE_CONNECTION_STRING')
        if connection_string:
            try:
                # Debug and fix connection string if needed
                fixed_connection_string = debug_connection_string(connection_string)
                if not fixed_connection_string:
                    storage_healthy = False
                else:
                    blob_service_client = BlobServiceClient.from_connection_string(fixed_connection_string)
                    # Try to list containers to verify connection
                    list(blob_service_client.list_containers(results_per_page=5))
            except Exception as e:
                logger.warning(f"Azure Storage health check failed: {str(e)}")
                storage_healthy = False
        
        # Build health status
        health_status = {
            'status': 'healthy',
            'timestamp': timezone.now().isoformat(),
            'checks': {
                'database': 'ok',
                'azure_storage': 'ok' if storage_healthy else 'warning'
            }
        }
        
        # Return 200 if all critical systems are healthy
        # Storage warning is not critical as the app can still function
        return JsonResponse(health_status, status=200)
        
    except Exception as e:
        logger.error(f"Health check failed: {str(e)}")
        return JsonResponse({
            'status': 'unhealthy',
            'timestamp': timezone.now().isoformat(),
            'error': str(e)
        }, status=503)

def readiness_check(request):
    """
    Readiness check endpoint for Kubernetes-style probes.
    Returns HTTP 200 if the application is ready to serve traffic.
    """
    try:
        # Check if all required environment variables are set
        required_vars = ['SECRET_KEY']
        missing_vars = [var for var in required_vars if not os.getenv(var)]
        
        if missing_vars:
            return JsonResponse({
                'status': 'not_ready',
                'timestamp': timezone.now().isoformat(),
                'error': f'Missing required environment variables: {missing_vars}'
            }, status=503)
        
        # Check database connectivity
        from django.db import connection
        with connection.cursor() as cursor:
            cursor.execute("SELECT 1")
        
        return JsonResponse({
            'status': 'ready',
            'timestamp': timezone.now().isoformat()
        }, status=200)
        
    except Exception as e:
        logger.error(f"Readiness check failed: {str(e)}")
        return JsonResponse({
            'status': 'not_ready',
            'timestamp': timezone.now().isoformat(),
            'error': str(e)
        }, status=503)

@csrf_exempt
def upload_file(request):
    if request.method == 'POST':
        # Handle both single file and multiple files
        files = request.FILES.getlist('file') if 'file' in request.FILES else []
        email = request.POST.get('email', '').strip()
        
        if not files:
            return JsonResponse({'error': 'No files provided'}, status=400)
        
        if not email:
            return JsonResponse({'error': 'Email address is required'}, status=400)
        
        # Basic email validation
        import re
        email_regex = r'^[^\s@]+@[^\s@]+\.[^\s@]+$'
        if not re.match(email_regex, email):
            return JsonResponse({'error': 'Invalid email address'}, status=400)
        
        # Create or update user session
        session_key = UserIsolationService.get_or_create_session(request, email)
        
        # For now, handle one file at a time (the frontend will call this endpoint multiple times)
        file = files[0] if files else None
        
        if not file:
            return JsonResponse({'error': 'No file provided'}, status=400)
        
        logger.info(f"Upload request from email: {email} for file: {file.name}")
        
        try:
            # Get connection string from environment
            connection_string = os.getenv('AZURE_STORAGE_CONNECTION_STRING')
            if not connection_string:
                logger.error("Azure Storage connection string not found")
                return JsonResponse({
                    'error': 'Storage configuration missing',
                    'details': 'AZURE_STORAGE_CONNECTION_STRING environment variable not set',
                    'troubleshooting': 'Use /test-azure-storage/ endpoint for detailed diagnostics'
                }, status=500)
            
            # Debug and fix connection string if needed
            fixed_connection_string = debug_connection_string(connection_string)
            if not fixed_connection_string:
                logger.error("Invalid Azure Storage connection string format")
                return JsonResponse({
                    'error': 'Storage configuration invalid',
                    'details': 'Azure Storage connection string format is invalid',
                    'troubleshooting': 'Use /test-azure-storage/ endpoint for detailed diagnostics'
                }, status=500)
            
            # Initialize blob service client
            try:
                blob_service_client = BlobServiceClient.from_connection_string(fixed_connection_string)
            except Exception as init_error:
                logger.error(f"Failed to initialize BlobServiceClient: {str(init_error)}")
                return JsonResponse({
                    'error': 'Storage configuration invalid',
                    'details': f'Failed to initialize storage client: {str(init_error)}',
                    'troubleshooting': 'Use /test-azure-storage/ endpoint for detailed diagnostics'
                }, status=500)
            
            # Define container name (you can make this configurable)
            container_name = os.getenv('AZURE_STORAGE_CONTAINER_NAME_SOURCE', 'source')
            
            # Create container if it doesn't exist
            try:
                container_client = blob_service_client.get_container_client(container_name)
                
                # Test container access first
                try:
                    container_exists = container_client.exists()
                    logger.info(f"Container {container_name} exists: {container_exists}")
                except Exception as access_error:
                    logger.error(f"Failed to access container {container_name}: {str(access_error)}")
                    return JsonResponse({
                        'error': 'Storage configuration invalid',
                        'details': f'Cannot access storage container "{container_name}": {str(access_error)}',
                        'troubleshooting': 'Use /test-azure-storage/ endpoint for detailed diagnostics'
                    }, status=500)
                
                if not container_exists:
                    container_client.create_container()
                    logger.info(f"Created container: {container_name}")
                
            except ResourceExistsError:
                # Container already exists, which is fine
                logger.info(f"Container {container_name} already exists")
            except Exception as e:
                logger.error(f"Error with container operations: {str(e)}")
                return JsonResponse({
                    'error': 'Storage configuration invalid',
                    'details': f'Container operation failed: {str(e)}',
                    'troubleshooting': 'Use /test-azure-storage/ endpoint for detailed diagnostics'
                }, status=500)
            
            # Create user-specific blob name to ensure isolation
            user_blob_name = UserIsolationService.create_user_blob_name(email, file.name)
            
            # Get blob client and upload file with user-specific name
            try:
                blob_client = blob_service_client.get_blob_client(container=container_name, blob=user_blob_name)
                blob_client.upload_blob(file, overwrite=True)
                logger.info(f"Successfully uploaded blob: {user_blob_name}")
            except Exception as upload_error:
                logger.error(f"Failed to upload blob {user_blob_name}: {str(upload_error)}")
                return JsonResponse({
                    'error': 'Storage configuration invalid',
                    'details': f'Failed to upload file to storage: {str(upload_error)}',
                    'troubleshooting': 'Use /test-azure-storage/ endpoint for detailed diagnostics'
                }, status=500)
            
            # Save document record in database
            document = Document(
                title=file.name,
                user_email=email,
                blob_name=file.name,
                user_blob_name=user_blob_name
            )
            document.save()
            
            logger.info(f"Successfully uploaded file: {file.name} as {user_blob_name} for email: {email}")
            return JsonResponse({
                'message': 'File uploaded successfully',
                'filename': file.name,
                'container': container_name,
                'email': email,
                'session_key': session_key
            })
            
        except AzureError as e:
            logger.error(f"Azure error during upload: {str(e)}")
            return JsonResponse({'error': f'Storage error: {str(e)}'}, status=500)
        except Exception as e:
            logger.error(f"Unexpected error during upload: {str(e)}")
            return JsonResponse({'error': 'Upload failed'}, status=500)

    return JsonResponse({'error': 'Invalid request method'}, status=400)

def index(request):
    return render(request, 'upload/index.html')

@csrf_exempt
@require_user_session
def translate_documents(request):
    """Handle document translation requests."""
    if request.method == 'POST':
        try:
            data = json.loads(request.body)
            target_language = data.get('target_language', 'en')
            source_language = data.get('source_language')  # Optional
            email = getattr(request, 'user_email', '')  # From decorator
            clear_target = data.get('clear_target', True)  # Default to True for automatic cleanup
            # Source cleanup is now always enabled automatically
            cleanup_source = True  # Always clean up source files automatically
            
            if not email:
                return JsonResponse({'error': 'User session required'}, status=401)
            
            logger.info(f"Translation request from email: {email} to language: {target_language}")
            if clear_target:
                logger.info("Target container will be cleared before translation")
            logger.info("Source files will be automatically cleaned up after translation")
            
            # Get user's documents
            user_documents = UserIsolationService.get_user_documents(request)
            if not user_documents:
                return JsonResponse({'error': 'No documents found for translation'}, status=400)
            
            # Get configuration and create translation service
            try:
                config = get_config()
                translation_service = create_translation_service()
            except ValueError as config_error:
                logger.error(f"Configuration error: {str(config_error)}")
                return JsonResponse({
                    'error': f'Translation service configuration error: {str(config_error)}'
                }, status=500)
            
            # For user isolation, we need to create temporary containers or use a different approach
            # Since Azure Document Translation translates entire containers, we'll copy user files
            # to temporary containers for translation
            user_id_hash = UserIsolationService.generate_user_id_hash(email)
            
            # Create temporary container names for this translation session
            import uuid
            session_id = str(uuid.uuid4())[:8]
            temp_source_container = f"temp-source-{user_id_hash}-{session_id}"
            temp_target_container = f"temp-target-{user_id_hash}-{session_id}"
            
            # Get the base storage account URL from the config
            import urllib.parse
            source_uri_parts = urllib.parse.urlparse(config.source_uri)
            base_url = f"{source_uri_parts.scheme}://{source_uri_parts.netloc}"
            
            temp_source_uri = f"{base_url}/{temp_source_container}"
            temp_target_uri = f"{base_url}/{temp_target_container}"
            
            # Use the translation service with temporary containers
            result = translation_service.translate_user_documents_with_temp_containers(
                original_source_uri=config.source_uri,
                original_target_uri=config.target_uri,
                temp_source_uri=temp_source_uri,
                temp_target_uri=temp_target_uri,
                target_language=target_language,
                source_language=source_language,
                user_id_hash=user_id_hash,
                cleanup_source=cleanup_source
            )
            
            logger.info(f"Translation completed for {email}. Status: {result['status']}")
            
            # Include cleanup information in the response
            cleanup_message = ""
            
            # Old target files cleanup information
            old_target_cleanup = result.get('old_target_cleanup', {})
            if old_target_cleanup.get('cleanup_attempted'):
                old_files_cleaned = old_target_cleanup.get('cleaned_files', 0)
                old_files_found = old_target_cleanup.get('old_files_found', 0)
                old_files_failed = old_target_cleanup.get('failed_cleanups', 0)
                hours_threshold = old_target_cleanup.get('hours_threshold', 24)
                
                if old_files_found > 0:
                    cleanup_message += f" {old_files_cleaned} old target files (older than {hours_threshold}h) were removed."
                    if old_files_failed > 0:
                        cleanup_message += f" {old_files_failed} old target files failed to be removed."
                else:
                    cleanup_message += " No old target files found."
            
            # Source files cleanup information
            source_cleanup = result.get('source_cleanup', {})
            if source_cleanup.get('cleanup_attempted'):
                cleaned_count = source_cleanup.get('cleaned_files', 0)
                failed_count = source_cleanup.get('failed_cleanups', 0)
                if cleaned_count > 0:
                    cleanup_message += f" {cleaned_count} source files were cleaned up."
                if failed_count > 0:
                    cleanup_message += f" {failed_count} source files failed to be cleaned up."
            
            return JsonResponse({
                'success': True,
                'data': result,
                'message': f"Translation started successfully. Status: {result['status']}.{cleanup_message}"
            })
            
        except json.JSONDecodeError:
            return JsonResponse({'error': 'Invalid JSON payload'}, status=400)
        except Exception as e:
            error_message = str(e)
            email = getattr(request, 'user_email', 'unknown')
            logger.error(f'Translation error for {email}: {error_message}')
            
            # Provide more user-friendly error messages
            if "TargetFileAlreadyExists" in error_message:
                return JsonResponse({
                    'error': 'Target files already exist. Please try again - the system will automatically clear previous translations.',
                    'retry_suggested': True
                }, status=409)  # Conflict status code
            else:
                return JsonResponse({
                    'error': f'Translation failed: {error_message}'
                }, status=500)
    
    return JsonResponse({'error': 'Invalid request method'}, status=405)

@require_user_session
def download_file(request, filename):
    """Download a translated file from Azure Blob Storage with user isolation."""
    try:
        email = getattr(request, 'user_email', '')
        
        # Validate that the user can access this file
        if not UserIsolationService.validate_file_access(request, filename):
            logger.warning(f"Unauthorized file access attempt: {email} tried to access {filename}")
            raise Http404("File not found or access denied")
        
        # Get connection string from environment
        connection_string = os.getenv('AZURE_STORAGE_CONNECTION_STRING')
        if not connection_string:
            logger.error("Azure Storage connection string not found")
            return JsonResponse({
                'error': 'Storage configuration missing',
                'details': 'AZURE_STORAGE_CONNECTION_STRING environment variable not set',
                'troubleshooting': 'Use /test-azure-storage/ endpoint for detailed diagnostics'
            }, status=500)
        
        # Debug and fix connection string if needed
        fixed_connection_string = debug_connection_string(connection_string)
        if not fixed_connection_string:
            logger.error("Invalid Azure Storage connection string format")
            return JsonResponse({
                'error': 'Storage configuration invalid',
                'details': 'Azure Storage connection string format is invalid',
                'troubleshooting': 'Use /test-azure-storage/ endpoint for detailed diagnostics'
            }, status=500)
        
        # Initialize blob service client
        try:
            blob_service_client = BlobServiceClient.from_connection_string(fixed_connection_string)
        except Exception as init_error:
            logger.error(f"Failed to initialize BlobServiceClient: {str(init_error)}")
            return JsonResponse({
                'error': 'Storage configuration invalid',
                'details': f'Failed to initialize storage client: {str(init_error)}',
                'troubleshooting': 'Use /test-azure-storage/ endpoint for detailed diagnostics'
            }, status=500)
        
        # Get target container name (where translated files are stored)
        container_name = os.getenv('AZURE_STORAGE_CONTAINER_NAME_TARGET', 'target')
        
        try:
            # Create user-specific blob name
            user_id_hash = UserIsolationService.generate_user_id_hash(email)
            user_blob_name = f"{user_id_hash}/{filename}"
            
            # Get blob client for the translated file
            blob_client = blob_service_client.get_blob_client(container=container_name, blob=user_blob_name)
            
            # Check if blob exists
            if not blob_client.exists():
                logger.warning(f"File not found: {user_blob_name} in container: {container_name} for user: {email}")
                raise Http404("File not found")
            
            # Download the blob data
            blob_data = blob_client.download_blob()
            file_content = blob_data.readall()
            
            # Get blob properties for content type
            blob_properties = blob_client.get_blob_properties()
            content_type = blob_properties.content_settings.content_type
            
            # If content type is not set, try to guess from filename
            if not content_type:
                content_type, _ = mimetypes.guess_type(filename)
                if not content_type:
                    content_type = 'application/octet-stream'
            
            # Create HTTP response with file content
            response = HttpResponse(file_content, content_type=content_type)
            
            # Set download headers
            safe_filename = urllib.parse.quote(filename)
            response['Content-Disposition'] = f'attachment; filename="{filename}"; filename*=UTF-8\'\'{safe_filename}'
            response['Content-Length'] = len(file_content)
            
            # Clean up the translated file after successful download
            try:
                blob_client.delete_blob()
                logger.info(f"Successfully deleted translated file after download: {user_blob_name} for user: {email}")
                
                # Also update database record
                Document.objects.filter(
                    user_email=email,
                    user_blob_name__endswith=filename,
                    is_translated=True
                ).delete()
                
            except ResourceNotFoundError:
                # File was already deleted, this is not an error
                logger.info(f"Translated file {user_blob_name} was already deleted")
            except Exception as cleanup_error:
                # Log the cleanup error but don't fail the download
                logger.warning(f"Failed to delete translated file {user_blob_name} after download: {str(cleanup_error)}")
                # Continue with the download response despite cleanup failure
            
            logger.info(f"Successfully served file: {filename} to user: {email}")
            return response
            
        except ResourceNotFoundError:
            logger.warning(f"Blob not found: {user_blob_name} in container: {container_name} for user: {email}")
            raise Http404("File not found")
        except Exception as e:
            logger.error(f"Error downloading file {filename} for user {email}: {str(e)}")
            raise Http404("Error downloading file")
            
    except Exception as e:
        logger.error(f"Unexpected error in download_file: {str(e)}")
        raise Http404("Download failed")

@require_user_session
def list_user_files(request):
    """List all files belonging to the current user."""
    try:
        email = getattr(request, 'user_email', '')
        user_documents = UserIsolationService.get_user_documents(request)
        
        files_data = []
        for doc in user_documents:
            files_data.append({
                'id': doc.id,
                'filename': doc.blob_name,
                'title': doc.title,
                'uploaded_at': doc.uploaded_at.isoformat(),
                'is_translated': doc.is_translated,
                'translation_language': doc.translation_language
            })
        
        return JsonResponse({
            'success': True,
            'files': files_data,
            'count': len(files_data)
        })
        
    except Exception as e:
        logger.error(f"Error listing files for user: {str(e)}")
        return JsonResponse({'error': 'Failed to list files'}, status=500)

def test_azure_storage(request):
    """
    Comprehensive Azure Storage connectivity test.
    Creates test files, verifies operations, and provides detailed error reporting.
    Supports both JSON API responses and HTML template rendering.
<<<<<<< HEAD
    """    # Check if JSON format is explicitly requested
    format_requested = request.GET.get('format', '').lower()
    is_json_request = (
        format_requested == 'json' or
        request.headers.get('Content-Type') == 'application/json' or
        request.headers.get('Accept') == 'application/json' or
        (hasattr(request, 'is_ajax') and request.is_ajax())
    )
    
=======
    """
    # Check if this is an API request (AJAX) or a page request
    is_api_request = (
        request.headers.get('Content-Type') == 'application/json' or
        request.headers.get('Accept') == 'application/json' or
        request.is_ajax() if hasattr(request, 'is_ajax') else False
    )
    
    # If it's a GET request without API headers, render the HTML template
    if request.method == 'GET' and not is_api_request:
        return render(request, 'upload/storage_test.html')
    
>>>>>>> 2d5ed7f1
    test_results = {
        'timestamp': timezone.now().isoformat(),
        'connection_string_status': 'unknown',
        'source_container_test': {},
        'target_container_test': {},
        'blob_operations': {},
        'overall_status': 'failed',
        'errors': [],
        'details': []
    }
    
    try:
        # Test 1: Check connection string
        test_results['details'].append("Testing Azure Storage connection string...")
        connection_string = os.getenv('AZURE_STORAGE_CONNECTION_STRING')
        
        if not connection_string:
            test_results['errors'].append("AZURE_STORAGE_CONNECTION_STRING environment variable not found")
            test_results['connection_string_status'] = 'missing'
<<<<<<< HEAD
            return _format_storage_test_response(test_results, is_json_request, request)
        
        # Debug and validate connection string
        fixed_connection_string = debug_connection_string(connection_string)
        
        if not fixed_connection_string:
            test_results['errors'].append("Invalid Azure Storage connection string format")
            test_results['connection_string_status'] = 'invalid'
            return _format_storage_test_response(test_results, is_json_request, request)
=======
            return JsonResponse(test_results, status=500)
        
        # Debug and validate connection string
        fixed_connection_string = debug_connection_string(connection_string)
        if not fixed_connection_string:
            test_results['errors'].append("Invalid Azure Storage connection string format")
            test_results['connection_string_status'] = 'invalid'
            return JsonResponse(test_results, status=500)
>>>>>>> 2d5ed7f1
        
        test_results['connection_string_status'] = 'valid'
        test_results['details'].append("Connection string validation passed")
        
        # Test 2: Initialize blob service client
        test_results['details'].append("Initializing Azure Blob Service Client...")
        try:
            blob_service_client = BlobServiceClient.from_connection_string(fixed_connection_string)
            test_results['details'].append("Blob Service Client initialized successfully")
        except Exception as e:
            error_msg = f"Failed to initialize Blob Service Client: {str(e)}"
            test_results['errors'].append(error_msg)
            test_results['details'].append(error_msg)
<<<<<<< HEAD
            return _format_storage_test_response(test_results, is_json_request, request)
=======
            return JsonResponse(test_results, status=500)
>>>>>>> 2d5ed7f1
        
        # Test 3: Test account connectivity
        test_results['details'].append("Testing account connectivity...")
        try:
            account_info = blob_service_client.get_account_information()
<<<<<<< HEAD
            # Handle both dict and object attribute access
            if hasattr(account_info, 'sku_name'):
                sku = account_info.sku_name
                kind = account_info.account_kind
            else:
                # If it's a dict or has different structure
                sku = getattr(account_info, 'sku_name', 'Unknown')
                kind = getattr(account_info, 'account_kind', 'Unknown')
            test_results['details'].append(f"Account info retrieved: SKU={sku}, Kind={kind}")
=======
            test_results['details'].append(f"Account info retrieved: SKU={account_info.sku_name}, Kind={account_info.account_kind}")
>>>>>>> 2d5ed7f1
        except Exception as e:
            error_msg = f"Failed to retrieve account information: {str(e)}"
            test_results['errors'].append(error_msg)
            test_results['details'].append(error_msg)
<<<<<<< HEAD
            return _format_storage_test_response(test_results, is_json_request, request)
=======
            return JsonResponse(test_results, status=500)
>>>>>>> 2d5ed7f1
        
        # Test 4: Test source container operations
        source_container_name = os.getenv('AZURE_STORAGE_CONTAINER_NAME_SOURCE', 'source')
        test_results['details'].append(f"Testing source container: {source_container_name}")
        test_results['source_container_test'] = test_container_operations(
            blob_service_client, source_container_name, "source"
        )
        
        if test_results['source_container_test'].get('status') != 'success':
            test_results['errors'].extend(test_results['source_container_test'].get('errors', []))
        
        # Test 5: Test target container operations
        target_container_name = os.getenv('AZURE_STORAGE_CONTAINER_NAME_TARGET', 'target')
        test_results['details'].append(f"Testing target container: {target_container_name}")
        test_results['target_container_test'] = test_container_operations(
            blob_service_client, target_container_name, "target"
        )
        
        if test_results['target_container_test'].get('status') != 'success':
            test_results['errors'].extend(test_results['target_container_test'].get('errors', []))
        
        # Test 6: Test blob operations (create, read, delete)
        test_results['details'].append("Testing blob CRUD operations...")
        test_results['blob_operations'] = test_blob_crud_operations(
            blob_service_client, source_container_name
        )
        
        if test_results['blob_operations'].get('status') != 'success':
            test_results['errors'].extend(test_results['blob_operations'].get('errors', []))
<<<<<<< HEAD
          # Test 7: Test translation service configuration (if available)
        if TRANSLATION_AVAILABLE:
            test_results['details'].append("Testing translation service configuration...")
            translation_test = test_translation_service_config()
            test_results['translation_service'] = translation_test
            
            if translation_test.get('status') != 'success':
                test_results['errors'].extend(translation_test.get('errors', []))
        else:
            test_results['details'].append("Translation service testing skipped - services not available")
            test_results['translation_service'] = {
                'status': 'skipped',
                'details': ['Translation services not available in current configuration'],
                'operations': {'availability_check': 'skipped'}
            }
          # Determine overall status
        if not test_results['errors']:
            test_results['overall_status'] = 'success'
            test_results['details'].append("All Azure Storage tests passed successfully!")
        else:
            test_results['overall_status'] = 'failed'
            test_results['details'].append(f"Tests completed with {len(test_results['errors'])} errors")
        
        # Return appropriate response format
        return _format_storage_test_response(test_results, is_json_request, request)
=======
        
        # Test 7: Test translation service configuration
        test_results['details'].append("Testing translation service configuration...")
        translation_test = test_translation_service_config()
        test_results['translation_service'] = translation_test
        
        if translation_test.get('status') != 'success':
            test_results['errors'].extend(translation_test.get('errors', []))
        
        # Determine overall status
        if not test_results['errors']:
            test_results['overall_status'] = 'success'
            test_results['details'].append("All Azure Storage tests passed successfully!")
            return JsonResponse(test_results, status=200)
        else:
            test_results['overall_status'] = 'failed'
            test_results['details'].append(f"Tests completed with {len(test_results['errors'])} errors")
            return JsonResponse(test_results, status=500)
>>>>>>> 2d5ed7f1
            
    except Exception as e:
        error_msg = f"Unexpected error during storage test: {str(e)}"
        test_results['errors'].append(error_msg)
        test_results['details'].append(error_msg)
        test_results['overall_status'] = 'failed'
        
        # Add stack trace for debugging
<<<<<<< HEAD
        import traceback
=======
>>>>>>> 2d5ed7f1
        test_results['stack_trace'] = traceback.format_exc()
        
        logger.error(f"Azure Storage test failed: {error_msg}")
        logger.error(f"Stack trace: {traceback.format_exc()}")
        
<<<<<<< HEAD
        return _format_storage_test_response(test_results, is_json_request, request)

def _format_storage_test_response(test_results, is_json_request, request):
    """Helper function to format storage test response as JSON or HTML."""
    if is_json_request:
        status_code = 200 if test_results.get('overall_status') == 'success' else 500
        return JsonResponse(test_results, status=status_code)
    else:
        # Transform test_results for template consumption
        context = _transform_test_results_for_template(test_results)
        return render(request, 'upload/storage_test.html', context)

def _transform_test_results_for_template(test_results):
    """Transform raw test results into template-friendly format."""
    context = {'test_results': test_results}
    
    # Add some computed values for easier template rendering
    if test_results:
        context['test_results']['passed_tests'] = 0
        context['test_results']['failed_tests'] = len(test_results.get('errors', []))
        context['test_results']['warnings'] = 0
        context['test_results']['total_duration'] = 0.0
        
        # Count successful tests and calculate total duration
        for test_name, test_data in test_results.items():
            if isinstance(test_data, dict) and test_data.get('status') == 'success':
                context['test_results']['passed_tests'] += 1
            if isinstance(test_data, dict) and 'duration' in test_data:
                try:
                    context['test_results']['total_duration'] += float(test_data['duration'])
                except (ValueError, TypeError):
                    pass
        
        # Handle warnings (skipped tests)
        if test_results.get('translation_service', {}).get('status') == 'skipped':
            context['test_results']['warnings'] += 1
    
    return context
=======
        return JsonResponse(test_results, status=500)
>>>>>>> 2d5ed7f1

def test_container_operations(blob_service_client, container_name, container_type):
    """Test container-specific operations."""
    result = {
        'container_name': container_name,
        'container_type': container_type,
        'status': 'failed',
        'operations': {},
        'errors': [],
        'details': []
    }
    
    try:
        container_client = blob_service_client.get_container_client(container_name)
        
        # Test 1: Check if container exists
        result['details'].append(f"Checking if container '{container_name}' exists...")
        try:
            container_exists = container_client.exists()
            result['operations']['exists_check'] = 'success'
            result['details'].append(f"Container exists: {container_exists}")
        except Exception as e:
            error_msg = f"Failed to check container existence: {str(e)}"
            result['errors'].append(error_msg)
            result['operations']['exists_check'] = 'failed'
            result['details'].append(error_msg)
            return result
        
        # Test 2: Create container if it doesn't exist
        if not container_exists:
            result['details'].append(f"Creating container '{container_name}'...")
            try:
                container_client.create_container()
                result['operations']['create'] = 'success'
                result['details'].append(f"Container '{container_name}' created successfully")
            except Exception as e:
                error_msg = f"Failed to create container: {str(e)}"
                result['errors'].append(error_msg)
                result['operations']['create'] = 'failed'
                result['details'].append(error_msg)
                return result
        else:
            result['operations']['create'] = 'not_needed'
            result['details'].append(f"Container '{container_name}' already exists")
        
        # Test 3: List blobs in container
        result['details'].append(f"Listing blobs in container '{container_name}'...")
        try:
            blob_list = list(container_client.list_blobs(results_per_page=5))
            result['operations']['list_blobs'] = 'success'
            result['details'].append(f"Found {len(blob_list)} blobs in container")
            result['blob_count'] = len(blob_list)
        except Exception as e:
            error_msg = f"Failed to list blobs: {str(e)}"
            result['errors'].append(error_msg)
            result['operations']['list_blobs'] = 'failed'
            result['details'].append(error_msg)
            return result
        
        # Test 4: Get container properties
        result['details'].append(f"Getting container properties for '{container_name}'...")
        try:
            properties = container_client.get_container_properties()
            result['operations']['get_properties'] = 'success'
            result['details'].append(f"Container properties retrieved successfully")
            result['container_properties'] = {
<<<<<<< HEAD
                'creation_time': getattr(properties, 'creation_time', getattr(properties, 'created_on', None)),
                'last_modified': getattr(properties, 'last_modified', None),
                'lease_status': getattr(getattr(properties, 'lease', None), 'status', None),
                'public_access': getattr(properties, 'public_access', None)
            }
            # Convert datetime objects to strings if they exist
            if result['container_properties']['creation_time']:
                try:
                    result['container_properties']['creation_time'] = result['container_properties']['creation_time'].isoformat()
                except:
                    result['container_properties']['creation_time'] = str(result['container_properties']['creation_time'])
            if result['container_properties']['last_modified']:
                try:
                    result['container_properties']['last_modified'] = result['container_properties']['last_modified'].isoformat()
                except:
                    result['container_properties']['last_modified'] = str(result['container_properties']['last_modified'])
=======
                'creation_time': properties.creation_time.isoformat() if properties.creation_time else None,
                'last_modified': properties.last_modified.isoformat() if properties.last_modified else None,
                'lease_status': properties.lease.status if properties.lease else None,
                'public_access': properties.public_access
            }
>>>>>>> 2d5ed7f1
        except Exception as e:
            error_msg = f"Failed to get container properties: {str(e)}"
            result['errors'].append(error_msg)
            result['operations']['get_properties'] = 'failed'
            result['details'].append(error_msg)
            return result
        
        result['status'] = 'success'
        return result
        
    except Exception as e:
        error_msg = f"Unexpected error in container operations: {str(e)}"
        result['errors'].append(error_msg)
        result['details'].append(error_msg)
        return result

def test_blob_crud_operations(blob_service_client, container_name):
    """Test blob create, read, update, delete operations."""
<<<<<<< HEAD
    import uuid
    import time
    from datetime import datetime
    
=======
>>>>>>> 2d5ed7f1
    result = {
        'status': 'failed',
        'operations': {},
        'errors': [],
        'details': []
    }
    
    test_blob_name = f"test-blob-{uuid.uuid4().hex[:8]}-{int(time.time())}.txt"
    test_content = f"Test blob content created at {datetime.now().isoformat()}"
    
    try:
        blob_client = blob_service_client.get_blob_client(container=container_name, blob=test_blob_name)
        
        # Test 1: Create/Upload blob
        result['details'].append(f"Creating test blob: {test_blob_name}")
        try:
            blob_client.upload_blob(test_content, overwrite=True)
            result['operations']['create'] = 'success'
            result['details'].append(f"Test blob created successfully")
        except Exception as e:
            error_msg = f"Failed to create test blob: {str(e)}"
            result['errors'].append(error_msg)
            result['operations']['create'] = 'failed'
            result['details'].append(error_msg)
            return result
        
        # Test 2: Check if blob exists
        result['details'].append(f"Checking if test blob exists...")
        try:
            blob_exists = blob_client.exists()
            result['operations']['exists_check'] = 'success'
            result['details'].append(f"Blob exists: {blob_exists}")
            
            if not blob_exists:
                result['errors'].append("Test blob was created but existence check failed")
                return result
        except Exception as e:
            error_msg = f"Failed to check blob existence: {str(e)}"
            result['errors'].append(error_msg)
            result['operations']['exists_check'] = 'failed'
            result['details'].append(error_msg)
            return result
        
        # Test 3: Read blob content
        result['details'].append(f"Reading test blob content...")
        try:
            blob_data = blob_client.download_blob()
            downloaded_content = blob_data.readall().decode('utf-8')
            result['operations']['read'] = 'success'
            result['details'].append(f"Test blob content read successfully")
            
            # Verify content matches
            if downloaded_content == test_content:
                result['details'].append("Downloaded content matches uploaded content")
                result['operations']['content_verification'] = 'success'
            else:
                error_msg = "Downloaded content does not match uploaded content"
                result['errors'].append(error_msg)
                result['operations']['content_verification'] = 'failed'
                result['details'].append(error_msg)
        except Exception as e:
            error_msg = f"Failed to read test blob: {str(e)}"
            result['errors'].append(error_msg)
            result['operations']['read'] = 'failed'
            result['details'].append(error_msg)
            return result
        
        # Test 4: Get blob properties
        result['details'].append(f"Getting test blob properties...")
        try:
            properties = blob_client.get_blob_properties()
            result['operations']['get_properties'] = 'success'
            result['details'].append(f"Test blob properties retrieved successfully")
            result['blob_properties'] = {
                'size': properties.size,
                'content_type': properties.content_settings.content_type,
                'creation_time': properties.creation_time.isoformat() if properties.creation_time else None,
                'last_modified': properties.last_modified.isoformat() if properties.last_modified else None
            }
        except Exception as e:
            error_msg = f"Failed to get blob properties: {str(e)}"
            result['errors'].append(error_msg)
            result['operations']['get_properties'] = 'failed'
            result['details'].append(error_msg)
        
        # Test 5: Delete blob (cleanup)
        result['details'].append(f"Deleting test blob...")
        try:
            blob_client.delete_blob()
            result['operations']['delete'] = 'success'
            result['details'].append(f"Test blob deleted successfully")
        except Exception as e:
            error_msg = f"Failed to delete test blob: {str(e)}"
            result['errors'].append(error_msg)
            result['operations']['delete'] = 'failed'
            result['details'].append(error_msg)
            # Don't return here - this is cleanup, not critical for the test
        
        # Test 6: Verify blob is deleted
        result['details'].append(f"Verifying test blob deletion...")
        try:
            blob_exists_after_delete = blob_client.exists()
            if not blob_exists_after_delete:
                result['operations']['delete_verification'] = 'success'
                result['details'].append("Test blob deletion verified")
            else:
                result['operations']['delete_verification'] = 'failed'
                result['details'].append("Test blob still exists after deletion")
        except Exception as e:
            error_msg = f"Failed to verify blob deletion: {str(e)}"
            result['details'].append(error_msg)
            result['operations']['delete_verification'] = 'failed'
        
        # Check if all critical operations succeeded
        critical_operations = ['create', 'exists_check', 'read', 'content_verification']
        failed_critical = [op for op in critical_operations if result['operations'].get(op) != 'success']
        
        if not failed_critical:
            result['status'] = 'success'
            result['details'].append("All critical blob operations completed successfully")
        else:
            result['details'].append(f"Failed critical operations: {failed_critical}")
        
        return result
        
    except Exception as e:
        error_msg = f"Unexpected error in blob CRUD operations: {str(e)}"
        result['errors'].append(error_msg)
        result['details'].append(error_msg)
        return result

def test_translation_service_config():
    """Test translation service configuration."""
    result = {
        'status': 'failed',
        'operations': {},
        'errors': [],
        'details': []
    }
    
<<<<<<< HEAD
    if not TRANSLATION_AVAILABLE:
        result['status'] = 'skipped'
        result['details'].append("Translation services not available")
        result['operations']['availability_check'] = 'skipped'
        return result
    
=======
>>>>>>> 2d5ed7f1
    try:
        # Test 1: Check translation service configuration
        result['details'].append("Testing translation service configuration...")
        try:
            config = get_config()
            result['operations']['get_config'] = 'success'
            result['details'].append("Translation config retrieved successfully")
            
            # Test config properties
            result['config_details'] = {
                'endpoint': config.endpoint,
                'source_uri': config.source_uri,
                'target_uri': config.target_uri,
                'key_configured': bool(os.getenv('AZURE_TRANSLATION_KEY'))
            }
            
        except Exception as e:
            error_msg = f"Failed to get translation config: {str(e)}"
            result['errors'].append(error_msg)
            result['operations']['get_config'] = 'failed'
            result['details'].append(error_msg)
            return result
        
        # Test 2: Try to create translation service
        result['details'].append("Testing translation service creation...")
        try:
            translation_service = create_translation_service()
            result['operations']['create_service'] = 'success'
            result['details'].append("Translation service created successfully")
        except Exception as e:
            error_msg = f"Failed to create translation service: {str(e)}"
            result['errors'].append(error_msg)
            result['operations']['create_service'] = 'failed'
            result['details'].append(error_msg)
            return result
        
        result['status'] = 'success'
        return result
        
    except Exception as e:
        error_msg = f"Unexpected error in translation service test: {str(e)}"
        result['errors'].append(error_msg)
        result['details'].append(error_msg)
        return result<|MERGE_RESOLUTION|>--- conflicted
+++ resolved
@@ -7,19 +7,9 @@
 import logging
 from django.conf import settings
 from django.utils import timezone
-<<<<<<< HEAD
-=======
-import time
-import traceback
-# Add translation service imports
->>>>>>> 2d5ed7f1
-from services.translation_service import create_translation_service
-from services.config import get_config
 import json
 import urllib.parse
 import mimetypes
-import uuid
-from datetime import datetime
 # User isolation imports
 from .models import Document
 from .user_utils import UserIsolationService, require_user_session
@@ -185,32 +175,16 @@
             connection_string = os.getenv('AZURE_STORAGE_CONNECTION_STRING')
             if not connection_string:
                 logger.error("Azure Storage connection string not found")
-                return JsonResponse({
-                    'error': 'Storage configuration missing',
-                    'details': 'AZURE_STORAGE_CONNECTION_STRING environment variable not set',
-                    'troubleshooting': 'Use /test-azure-storage/ endpoint for detailed diagnostics'
-                }, status=500)
+                return JsonResponse({'error': 'Storage configuration missing'}, status=500)
             
             # Debug and fix connection string if needed
             fixed_connection_string = debug_connection_string(connection_string)
             if not fixed_connection_string:
                 logger.error("Invalid Azure Storage connection string format")
-                return JsonResponse({
-                    'error': 'Storage configuration invalid',
-                    'details': 'Azure Storage connection string format is invalid',
-                    'troubleshooting': 'Use /test-azure-storage/ endpoint for detailed diagnostics'
-                }, status=500)
+                return JsonResponse({'error': 'Storage configuration invalid'}, status=500)
             
             # Initialize blob service client
-            try:
-                blob_service_client = BlobServiceClient.from_connection_string(fixed_connection_string)
-            except Exception as init_error:
-                logger.error(f"Failed to initialize BlobServiceClient: {str(init_error)}")
-                return JsonResponse({
-                    'error': 'Storage configuration invalid',
-                    'details': f'Failed to initialize storage client: {str(init_error)}',
-                    'troubleshooting': 'Use /test-azure-storage/ endpoint for detailed diagnostics'
-                }, status=500)
+            blob_service_client = BlobServiceClient.from_connection_string(fixed_connection_string)
             
             # Define container name (you can make this configurable)
             container_name = os.getenv('AZURE_STORAGE_CONTAINER_NAME_SOURCE', 'source')
@@ -218,49 +192,21 @@
             # Create container if it doesn't exist
             try:
                 container_client = blob_service_client.get_container_client(container_name)
-                
-                # Test container access first
-                try:
-                    container_exists = container_client.exists()
-                    logger.info(f"Container {container_name} exists: {container_exists}")
-                except Exception as access_error:
-                    logger.error(f"Failed to access container {container_name}: {str(access_error)}")
-                    return JsonResponse({
-                        'error': 'Storage configuration invalid',
-                        'details': f'Cannot access storage container "{container_name}": {str(access_error)}',
-                        'troubleshooting': 'Use /test-azure-storage/ endpoint for detailed diagnostics'
-                    }, status=500)
-                
-                if not container_exists:
-                    container_client.create_container()
-                    logger.info(f"Created container: {container_name}")
-                
+                container_client.create_container()
+                logger.info(f"Created container: {container_name}")
             except ResourceExistsError:
                 # Container already exists, which is fine
                 logger.info(f"Container {container_name} already exists")
             except Exception as e:
-                logger.error(f"Error with container operations: {str(e)}")
-                return JsonResponse({
-                    'error': 'Storage configuration invalid',
-                    'details': f'Container operation failed: {str(e)}',
-                    'troubleshooting': 'Use /test-azure-storage/ endpoint for detailed diagnostics'
-                }, status=500)
+                logger.error(f"Error creating container: {str(e)}")
+                return JsonResponse({'error': 'Failed to create storage container'}, status=500)
             
             # Create user-specific blob name to ensure isolation
             user_blob_name = UserIsolationService.create_user_blob_name(email, file.name)
             
             # Get blob client and upload file with user-specific name
-            try:
-                blob_client = blob_service_client.get_blob_client(container=container_name, blob=user_blob_name)
-                blob_client.upload_blob(file, overwrite=True)
-                logger.info(f"Successfully uploaded blob: {user_blob_name}")
-            except Exception as upload_error:
-                logger.error(f"Failed to upload blob {user_blob_name}: {str(upload_error)}")
-                return JsonResponse({
-                    'error': 'Storage configuration invalid',
-                    'details': f'Failed to upload file to storage: {str(upload_error)}',
-                    'troubleshooting': 'Use /test-azure-storage/ endpoint for detailed diagnostics'
-                }, status=500)
+            blob_client = blob_service_client.get_blob_client(container=container_name, blob=user_blob_name)
+            blob_client.upload_blob(file, overwrite=True)
             
             # Save document record in database
             document = Document(
@@ -431,32 +377,16 @@
         connection_string = os.getenv('AZURE_STORAGE_CONNECTION_STRING')
         if not connection_string:
             logger.error("Azure Storage connection string not found")
-            return JsonResponse({
-                'error': 'Storage configuration missing',
-                'details': 'AZURE_STORAGE_CONNECTION_STRING environment variable not set',
-                'troubleshooting': 'Use /test-azure-storage/ endpoint for detailed diagnostics'
-            }, status=500)
+            raise Http404("Storage configuration missing")
         
         # Debug and fix connection string if needed
         fixed_connection_string = debug_connection_string(connection_string)
         if not fixed_connection_string:
             logger.error("Invalid Azure Storage connection string format")
-            return JsonResponse({
-                'error': 'Storage configuration invalid',
-                'details': 'Azure Storage connection string format is invalid',
-                'troubleshooting': 'Use /test-azure-storage/ endpoint for detailed diagnostics'
-            }, status=500)
+            raise Http404("Storage configuration invalid")
         
         # Initialize blob service client
-        try:
-            blob_service_client = BlobServiceClient.from_connection_string(fixed_connection_string)
-        except Exception as init_error:
-            logger.error(f"Failed to initialize BlobServiceClient: {str(init_error)}")
-            return JsonResponse({
-                'error': 'Storage configuration invalid',
-                'details': f'Failed to initialize storage client: {str(init_error)}',
-                'troubleshooting': 'Use /test-azure-storage/ endpoint for detailed diagnostics'
-            }, status=500)
+        blob_service_client = BlobServiceClient.from_connection_string(fixed_connection_string)
         
         # Get target container name (where translated files are stored)
         container_name = os.getenv('AZURE_STORAGE_CONTAINER_NAME_TARGET', 'target')
@@ -563,7 +493,6 @@
     Comprehensive Azure Storage connectivity test.
     Creates test files, verifies operations, and provides detailed error reporting.
     Supports both JSON API responses and HTML template rendering.
-<<<<<<< HEAD
     """    # Check if JSON format is explicitly requested
     format_requested = request.GET.get('format', '').lower()
     is_json_request = (
@@ -573,20 +502,6 @@
         (hasattr(request, 'is_ajax') and request.is_ajax())
     )
     
-=======
-    """
-    # Check if this is an API request (AJAX) or a page request
-    is_api_request = (
-        request.headers.get('Content-Type') == 'application/json' or
-        request.headers.get('Accept') == 'application/json' or
-        request.is_ajax() if hasattr(request, 'is_ajax') else False
-    )
-    
-    # If it's a GET request without API headers, render the HTML template
-    if request.method == 'GET' and not is_api_request:
-        return render(request, 'upload/storage_test.html')
-    
->>>>>>> 2d5ed7f1
     test_results = {
         'timestamp': timezone.now().isoformat(),
         'connection_string_status': 'unknown',
@@ -606,7 +521,6 @@
         if not connection_string:
             test_results['errors'].append("AZURE_STORAGE_CONNECTION_STRING environment variable not found")
             test_results['connection_string_status'] = 'missing'
-<<<<<<< HEAD
             return _format_storage_test_response(test_results, is_json_request, request)
         
         # Debug and validate connection string
@@ -616,16 +530,6 @@
             test_results['errors'].append("Invalid Azure Storage connection string format")
             test_results['connection_string_status'] = 'invalid'
             return _format_storage_test_response(test_results, is_json_request, request)
-=======
-            return JsonResponse(test_results, status=500)
-        
-        # Debug and validate connection string
-        fixed_connection_string = debug_connection_string(connection_string)
-        if not fixed_connection_string:
-            test_results['errors'].append("Invalid Azure Storage connection string format")
-            test_results['connection_string_status'] = 'invalid'
-            return JsonResponse(test_results, status=500)
->>>>>>> 2d5ed7f1
         
         test_results['connection_string_status'] = 'valid'
         test_results['details'].append("Connection string validation passed")
@@ -639,17 +543,12 @@
             error_msg = f"Failed to initialize Blob Service Client: {str(e)}"
             test_results['errors'].append(error_msg)
             test_results['details'].append(error_msg)
-<<<<<<< HEAD
             return _format_storage_test_response(test_results, is_json_request, request)
-=======
-            return JsonResponse(test_results, status=500)
->>>>>>> 2d5ed7f1
         
         # Test 3: Test account connectivity
         test_results['details'].append("Testing account connectivity...")
         try:
             account_info = blob_service_client.get_account_information()
-<<<<<<< HEAD
             # Handle both dict and object attribute access
             if hasattr(account_info, 'sku_name'):
                 sku = account_info.sku_name
@@ -659,18 +558,11 @@
                 sku = getattr(account_info, 'sku_name', 'Unknown')
                 kind = getattr(account_info, 'account_kind', 'Unknown')
             test_results['details'].append(f"Account info retrieved: SKU={sku}, Kind={kind}")
-=======
-            test_results['details'].append(f"Account info retrieved: SKU={account_info.sku_name}, Kind={account_info.account_kind}")
->>>>>>> 2d5ed7f1
         except Exception as e:
             error_msg = f"Failed to retrieve account information: {str(e)}"
             test_results['errors'].append(error_msg)
             test_results['details'].append(error_msg)
-<<<<<<< HEAD
             return _format_storage_test_response(test_results, is_json_request, request)
-=======
-            return JsonResponse(test_results, status=500)
->>>>>>> 2d5ed7f1
         
         # Test 4: Test source container operations
         source_container_name = os.getenv('AZURE_STORAGE_CONTAINER_NAME_SOURCE', 'source')
@@ -700,7 +592,6 @@
         
         if test_results['blob_operations'].get('status') != 'success':
             test_results['errors'].extend(test_results['blob_operations'].get('errors', []))
-<<<<<<< HEAD
           # Test 7: Test translation service configuration (if available)
         if TRANSLATION_AVAILABLE:
             test_results['details'].append("Testing translation service configuration...")
@@ -726,26 +617,6 @@
         
         # Return appropriate response format
         return _format_storage_test_response(test_results, is_json_request, request)
-=======
-        
-        # Test 7: Test translation service configuration
-        test_results['details'].append("Testing translation service configuration...")
-        translation_test = test_translation_service_config()
-        test_results['translation_service'] = translation_test
-        
-        if translation_test.get('status') != 'success':
-            test_results['errors'].extend(translation_test.get('errors', []))
-        
-        # Determine overall status
-        if not test_results['errors']:
-            test_results['overall_status'] = 'success'
-            test_results['details'].append("All Azure Storage tests passed successfully!")
-            return JsonResponse(test_results, status=200)
-        else:
-            test_results['overall_status'] = 'failed'
-            test_results['details'].append(f"Tests completed with {len(test_results['errors'])} errors")
-            return JsonResponse(test_results, status=500)
->>>>>>> 2d5ed7f1
             
     except Exception as e:
         error_msg = f"Unexpected error during storage test: {str(e)}"
@@ -754,16 +625,12 @@
         test_results['overall_status'] = 'failed'
         
         # Add stack trace for debugging
-<<<<<<< HEAD
         import traceback
-=======
->>>>>>> 2d5ed7f1
         test_results['stack_trace'] = traceback.format_exc()
         
         logger.error(f"Azure Storage test failed: {error_msg}")
         logger.error(f"Stack trace: {traceback.format_exc()}")
         
-<<<<<<< HEAD
         return _format_storage_test_response(test_results, is_json_request, request)
 
 def _format_storage_test_response(test_results, is_json_request, request):
@@ -802,9 +669,6 @@
             context['test_results']['warnings'] += 1
     
     return context
-=======
-        return JsonResponse(test_results, status=500)
->>>>>>> 2d5ed7f1
 
 def test_container_operations(blob_service_client, container_name, container_type):
     """Test container-specific operations."""
@@ -871,7 +735,6 @@
             result['operations']['get_properties'] = 'success'
             result['details'].append(f"Container properties retrieved successfully")
             result['container_properties'] = {
-<<<<<<< HEAD
                 'creation_time': getattr(properties, 'creation_time', getattr(properties, 'created_on', None)),
                 'last_modified': getattr(properties, 'last_modified', None),
                 'lease_status': getattr(getattr(properties, 'lease', None), 'status', None),
@@ -888,13 +751,6 @@
                     result['container_properties']['last_modified'] = result['container_properties']['last_modified'].isoformat()
                 except:
                     result['container_properties']['last_modified'] = str(result['container_properties']['last_modified'])
-=======
-                'creation_time': properties.creation_time.isoformat() if properties.creation_time else None,
-                'last_modified': properties.last_modified.isoformat() if properties.last_modified else None,
-                'lease_status': properties.lease.status if properties.lease else None,
-                'public_access': properties.public_access
-            }
->>>>>>> 2d5ed7f1
         except Exception as e:
             error_msg = f"Failed to get container properties: {str(e)}"
             result['errors'].append(error_msg)
@@ -913,13 +769,10 @@
 
 def test_blob_crud_operations(blob_service_client, container_name):
     """Test blob create, read, update, delete operations."""
-<<<<<<< HEAD
     import uuid
     import time
     from datetime import datetime
     
-=======
->>>>>>> 2d5ed7f1
     result = {
         'status': 'failed',
         'operations': {},
@@ -1060,15 +913,12 @@
         'details': []
     }
     
-<<<<<<< HEAD
     if not TRANSLATION_AVAILABLE:
         result['status'] = 'skipped'
         result['details'].append("Translation services not available")
         result['operations']['availability_check'] = 'skipped'
         return result
     
-=======
->>>>>>> 2d5ed7f1
     try:
         # Test 1: Check translation service configuration
         result['details'].append("Testing translation service configuration...")
